import {P_AUTH_CODE_FLOW} from "../constants";
<<<<<<< HEAD
import {kebabCaseToCamelCase} from "../helpers/string";
=======
import {AuthFlowIFrameWrapper} from "../helpers/code-flow-iframe-wrapper";
>>>>>>> 57a7aec5
import {PAuthBaseElement} from "./p-auth-base";

export class AuthCodeFlowElement extends PAuthBaseElement {
  constructor() {
    super();
    customElements.whenDefined("p-oauth").then(() => {
      this.oAuth.registerAuthClient(this);
      navigator.serviceWorker.addEventListener(
        "message",
        (event: MessageEventInit) => {
          if (
            event.data.type === "authorize" &&
            event.data.client === this.id
          ) {
            this.handleAuthorization(event);
          } else if (
            event.data.type === "authorization-complete" &&
            event.data.client === this.id
          ) {
            sessionStorage.setItem(
              this.id + "_tokens",
              JSON.stringify(event.data.tokens),
            );
            if (event.data.silent) {
              // we are in the callback page inside an iframe
              parent.postMessage({
                type: "silent-signin",
                success: event.data.error === undefined,
              });
            } else {
              document.location.replace(event.data.location);
            }
          } else {
            if (
              event.data.type === "token-refresh" &&
              event.data.client === this.id
            ) {
              sessionStorage.setItem(
                this.id + "_tokens",
                JSON.stringify(event.data.tokens),
              );
            }
          }
        },
      );
    });
  }

<<<<<<< HEAD
  // #userInfoPromise: Promise<any>;

  // #userinfoTask: PromiseResult;
=======
  async handleAuthorization(event: MessageEventInit<any>) {
    if (!event.data.silent) {
      document.location.href = event.data.url;
      return;
    }
    const iframeWrapper = new AuthFlowIFrameWrapper();
    const silentNewSuccess = await iframeWrapper.navigate(event.data.url);
    event.ports[0].postMessage({
      type: "silent-signin",
      success: silentNewSuccess,
      session: this.oAuth.session,
      authClientId: this.id,
    });
  }
>>>>>>> 57a7aec5

  logoff(url?: string) {
    sessionStorage.removeItem(this.id + "_tokens");
    if (!url) {
      return;
    }
    this.oAuth.logoff(url, this);
  }

  async getUserinfo(): Promise<any> {

    return new Promise((resolve, reject) => {
      const messageChannel = new MessageChannel();
      messageChannel.port1.onmessage = (event) => {
        console.log("get user info");
        if (event.data.type === "userinfo") {
          messageChannel.port1.close();
          messageChannel.port2.close();
          if (event.data.error) {
            reject(
              new Error(
                event.data.error ? event.data.error : "User info error",
              ),
            );
          } else {
            resolve(event.data.userinfo);
          }
        }
      };
      const authClientConfig = Object.fromEntries(
        Array.from(this.attributes).map((item) => [
          kebabCaseToCamelCase(item.name),
          item.value,
        ]),
      );
      authClientConfig["type"] = this.tagName.toLowerCase();

      this.oAuth.serviceWorkerRegistration.active.postMessage(
        {
          type: "userinfo",
          session: this.oAuth.session,
          authClient: authClientConfig,
        },
        [messageChannel.port2],
      );
    });
  }
}
customElements.define(P_AUTH_CODE_FLOW, AuthCodeFlowElement);<|MERGE_RESOLUTION|>--- conflicted
+++ resolved
@@ -1,9 +1,6 @@
 import {P_AUTH_CODE_FLOW} from "../constants";
-<<<<<<< HEAD
 import {kebabCaseToCamelCase} from "../helpers/string";
-=======
 import {AuthFlowIFrameWrapper} from "../helpers/code-flow-iframe-wrapper";
->>>>>>> 57a7aec5
 import {PAuthBaseElement} from "./p-auth-base";
 
 export class AuthCodeFlowElement extends PAuthBaseElement {
@@ -52,11 +49,6 @@
     });
   }
 
-<<<<<<< HEAD
-  // #userInfoPromise: Promise<any>;
-
-  // #userinfoTask: PromiseResult;
-=======
   async handleAuthorization(event: MessageEventInit<any>) {
     if (!event.data.silent) {
       document.location.href = event.data.url;
@@ -71,7 +63,6 @@
       authClientId: this.id,
     });
   }
->>>>>>> 57a7aec5
 
   logoff(url?: string) {
     sessionStorage.removeItem(this.id + "_tokens");
